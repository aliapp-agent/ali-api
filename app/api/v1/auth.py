"""Authentication and authorization endpoints for the API.

This module provides endpoints for user registration, login, session management,
and token verification.
"""

import uuid
from typing import List

from fastapi import (
    APIRouter,
    Depends,
    Form,
    HTTPException,
    Request,
)
from fastapi.security import (
    HTTPAuthorizationCredentials,
    HTTPBearer,
)

from app.core.config import settings
from app.core.limiter import limiter
from app.core.logging import logger
from app.models.session import Session
from app.models.user import User
from app.schemas.auth import (
    ForgotPasswordRequest,
    LogoutRequest,
    MessageResponse,
    RefreshTokenRequest,
    ResetPasswordRequest,
    SessionResponse,
    TokenResponse,
    UserCreate,
    UserResponse,
)
<<<<<<< HEAD
# Firebase mode - PostgreSQL not needed
try:
    from app.services.database import DatabaseService
except Exception:
    DatabaseService = None
from app.utils.auth import (
=======
from app.services.database import DatabaseService
from app.shared.utils.auth import (
>>>>>>> 39b19769
    create_access_token,
    create_password_reset_token,
    create_refresh_token,
    verify_password_reset_token,
    verify_refresh_token,
    verify_token,
)
from app.shared.utils.sanitization import (
    sanitize_email,
    sanitize_string,
    validate_password_strength,
)

router = APIRouter()
security = HTTPBearer()

# Initialize database service - handle Firebase mode
if DatabaseService is not None:
    db_service = DatabaseService()
else:
    db_service = None


async def get_current_user(
    credentials: HTTPAuthorizationCredentials = Depends(security),
) -> User:
    """Get the current user ID from the token.

    Args:
        credentials: The HTTP authorization credentials containing the JWT token.

    Returns:
        User: The user extracted from the token.

    Raises:
        HTTPException: If the token is invalid or missing.
    """
    try:
        # Sanitize token
        token = sanitize_string(credentials.credentials)

        user_id = verify_token(token)
        if user_id is None:
            logger.error("invalid_token", token_part=token[:10] + "...")
            raise HTTPException(
                status_code=401,
                detail="Invalid authentication credentials",
                headers={"WWW-Authenticate": "Bearer"},
            )

        # Verify user exists in database
        if db_service is None:
            raise HTTPException(
                status_code=503,
                detail="Database service not available",
                headers={"WWW-Authenticate": "Bearer"},
            )
            
        user_id_int = int(user_id)
        user = await db_service.get_user(user_id_int)
        if user is None:
            logger.error("user_not_found", user_id=user_id_int)
            raise HTTPException(
                status_code=404,
                detail="User not found",
                headers={"WWW-Authenticate": "Bearer"},
            )

        return user
    except ValueError as ve:
        logger.error("token_validation_failed", error=str(ve), exc_info=True)
        raise HTTPException(
            status_code=422,
            detail="Invalid token format",
            headers={"WWW-Authenticate": "Bearer"},
        )


async def get_current_session(
    credentials: HTTPAuthorizationCredentials = Depends(security),
) -> Session:
    """Get the current session ID from the token.

    Args:
        credentials: The HTTP authorization credentials containing the JWT token.

    Returns:
        Session: The session extracted from the token.

    Raises:
        HTTPException: If the token is invalid or missing.
    """
    try:
        # Sanitize token
        token = sanitize_string(credentials.credentials)

        session_id = verify_token(token)
        if session_id is None:
            logger.error("session_id_not_found", token_part=token[:10] + "...")
            raise HTTPException(
                status_code=401,
                detail="Invalid authentication credentials",
                headers={"WWW-Authenticate": "Bearer"},
            )

        # Sanitize session_id before using it
        session_id = sanitize_string(session_id)

        # Check if database service is available
        if db_service is None:
            raise HTTPException(
                status_code=503,
                detail="Database service not available",
                headers={"WWW-Authenticate": "Bearer"},
            )

        # Verify session exists in database
        session = await db_service.get_session(session_id)
        if session is None:
            logger.error("session_not_found", session_id=session_id)
            raise HTTPException(
                status_code=404,
                detail="Session not found",
                headers={"WWW-Authenticate": "Bearer"},
            )

        return session
    except ValueError as ve:
        logger.error("token_validation_failed", error=str(ve), exc_info=True)
        raise HTTPException(
            status_code=422,
            detail="Invalid token format",
            headers={"WWW-Authenticate": "Bearer"},
        )


@router.post("/register", response_model=UserResponse)
@limiter.limit(settings.RATE_LIMIT_ENDPOINTS["register"][0])
async def register_user(request: Request, user_data: UserCreate):
    """Register a new user.

    Args:
        request: The FastAPI request object for rate limiting.
        user_data: User registration data

    Returns:
        UserResponse: The created user info
    """
    try:
        # Sanitize email
        sanitized_email = sanitize_email(user_data.email)

        # Extract and validate password
        password = user_data.password.get_secret_value()
        validate_password_strength(password)

        # Check if database service is available
        if db_service is None:
            raise HTTPException(
                status_code=503,
                detail="Database service not available"
            )

        # Check if user exists
        if await db_service.get_user_by_email(sanitized_email):
            raise HTTPException(
                status_code=400, detail="Email already registered"
            )

        # Create user
        user = await db_service.create_user(
            email=sanitized_email, password=User.hash_password(password)
        )

        # Create access token
        token = create_access_token(str(user.id))

        return UserResponse(id=user.id, email=user.email, token=token)
    except ValueError as ve:
        logger.error(
            "user_registration_validation_failed", error=str(ve), exc_info=True
        )
        raise HTTPException(status_code=422, detail=str(ve))


@router.post("/login", response_model=TokenResponse)
@limiter.limit(settings.RATE_LIMIT_ENDPOINTS["login"][0])
async def login(
    request: Request,
    username: str = Form(...),
    password: str = Form(...),
    grant_type: str = Form(default="password"),
):
    """Login a user.

    Args:
        request: The FastAPI request object for rate limiting.
        username: User's email
        password: User's password
        grant_type: Must be "password"

    Returns:
        TokenResponse: Access token information

    Raises:
        HTTPException: If credentials are invalid
    """
    try:
        # Sanitize inputs
        username = sanitize_string(username)
        password = sanitize_string(password)
        grant_type = sanitize_string(grant_type)

        # Verify grant type
        if grant_type != "password":
            raise HTTPException(
                status_code=400,
                detail="Unsupported grant type. Must be 'password'",
            )

        # Check if database service is available
        if db_service is None:
            raise HTTPException(
                status_code=503,
                detail="Database service not available",
                headers={"WWW-Authenticate": "Bearer"},
            )

        user = await db_service.get_user_by_email(username)
        if not user or not user.verify_password(password):
            raise HTTPException(
                status_code=401,
                detail="Incorrect email or password",
                headers={"WWW-Authenticate": "Bearer"},
            )

        token = create_access_token(str(user.id))
        return TokenResponse(
            access_token=token.access_token,
            token_type="bearer",
            expires_at=token.expires_at,
        )
    except ValueError as ve:
        logger.error("login_validation_failed", error=str(ve), exc_info=True)
        raise HTTPException(status_code=422, detail=str(ve))


@router.post("/session", response_model=SessionResponse)
async def create_session(user: User = Depends(get_current_user)):
    """Create a new chat session for the authenticated user.

    Args:
        user: The authenticated user

    Returns:
        SessionResponse: The session ID, name, and access token
    """
    try:
        # Generate a unique session ID
        session_id = str(uuid.uuid4())

        # Check if database service is available
        if db_service is None:
            raise HTTPException(
                status_code=503,
                detail="Database service not available"
            )

        # Create session in database
        session = await db_service.create_session(session_id, user.id)

        # Create access token for the session
        token = create_access_token(session_id)

        logger.info(
            "session_created",
            session_id=session_id,
            user_id=user.id,
            name=session.name,
            expires_at=token.expires_at.isoformat(),
        )

        return SessionResponse(
            session_id=session_id, name=session.name, token=token
        )
    except ValueError as ve:
        logger.error(
            "session_creation_validation_failed",
            error=str(ve),
            user_id=user.id,
            exc_info=True,
        )
        raise HTTPException(status_code=422, detail=str(ve))


@router.patch("/session/{session_id}/name", response_model=SessionResponse)
async def update_session_name(
    session_id: str,
    name: str = Form(...),
    current_session: Session = Depends(get_current_session),
):
    """Update a session's name.

    Args:
        session_id: The ID of the session to update
        name: The new name for the session
        current_session: The current session from auth

    Returns:
        SessionResponse: The updated session information
    """
    try:
        # Sanitize inputs
        sanitized_session_id = sanitize_string(session_id)
        sanitized_name = sanitize_string(name)
        sanitized_current_session = sanitize_string(current_session.id)

        # Verify the session ID matches the authenticated session
        if sanitized_session_id != sanitized_current_session:
            raise HTTPException(
                status_code=403, detail="Cannot modify other sessions"
            )

        # Check if database service is available
        if db_service is None:
            raise HTTPException(
                status_code=503,
                detail="Database service not available"
            )

        # Update the session name
        session = await db_service.update_session_name(
            sanitized_session_id, sanitized_name
        )

        # Create a new token (not strictly necessary but maintains consistency)
        token = create_access_token(sanitized_session_id)

        return SessionResponse(
            session_id=sanitized_session_id, name=session.name, token=token
        )
    except ValueError as ve:
        logger.error(
            "session_update_validation_failed",
            error=str(ve),
            session_id=session_id,
            exc_info=True,
        )
        raise HTTPException(status_code=422, detail=str(ve))


@router.delete("/session/{session_id}")
async def delete_session(
    session_id: str, current_session: Session = Depends(get_current_session)
):
    """Delete a session for the authenticated user.

    Args:
        session_id: The ID of the session to delete
        current_session: The current session from auth

    Returns:
        None
    """
    try:
        # Sanitize inputs
        sanitized_session_id = sanitize_string(session_id)
        sanitized_current_session = sanitize_string(current_session.id)

        # Verify the session ID matches the authenticated session
        if sanitized_session_id != sanitized_current_session:
            raise HTTPException(
                status_code=403, detail="Cannot delete other sessions"
            )

        # Check if database service is available
        if db_service is None:
            raise HTTPException(
                status_code=503,
                detail="Database service not available"
            )

        # Delete the session
        await db_service.delete_session(sanitized_session_id)

        logger.info(
            "session_deleted",
            session_id=session_id,
            user_id=current_session.user_id,
        )
    except ValueError as ve:
        logger.error(
            "session_deletion_validation_failed",
            error=str(ve),
            session_id=session_id,
            exc_info=True,
        )
        raise HTTPException(status_code=422, detail=str(ve))


@router.get("/sessions", response_model=List[SessionResponse])
async def get_user_sessions(user: User = Depends(get_current_user)):
    """Get all session IDs for the authenticated user.

    Args:
        user: The authenticated user

    Returns:
        List[SessionResponse]: List of session IDs
    """
    try:
        # Check if database service is available
        if db_service is None:
            raise HTTPException(
                status_code=503,
                detail="Database service not available"
            )

        sessions = await db_service.get_user_sessions(user.id)
        return [
            SessionResponse(
                session_id=sanitize_string(session.id),
                name=sanitize_string(session.name),
                token=create_access_token(session.id),
            )
            for session in sessions
        ]
    except ValueError as ve:
        logger.error(
            "get_sessions_validation_failed",
            user_id=user.id,
            error=str(ve),
            exc_info=True,
        )
        raise HTTPException(status_code=422, detail=str(ve))


@router.post("/logout", response_model=MessageResponse)
@limiter.limit("10/minute")
async def logout(
    request: Request,
    logout_request: LogoutRequest | None = None,
    current_user: User = Depends(get_current_user),
):
    """Logout a user by invalidating their token.
    
    Args:
        request: The FastAPI request object for rate limiting.
        logout_request: Optional logout request data.
        current_user: The authenticated user.
        
    Returns:
        MessageResponse: Confirmation message.
    """
    try:
        # In a real implementation, you would add the token to a blacklist
        # or invalidate it in the database
        logger.info("user_logged_out", user_id=current_user.id)
        
        return MessageResponse(
            message="Successfully logged out",
            success=True
        )
    except Exception as e:
        logger.error("logout_failed", user_id=current_user.id, error=str(e))
        raise HTTPException(status_code=500, detail="Logout failed")


@router.post("/refresh", response_model=TokenResponse)
@limiter.limit("20/minute")
async def refresh_token(
    request: Request,
    refresh_request: RefreshTokenRequest,
):
    """Refresh an access token using a refresh token.
    
    Args:
        request: The FastAPI request object for rate limiting.
        refresh_request: The refresh token request.
        
    Returns:
        TokenResponse: New access token.
    """
    try:
        # Verify the refresh token
        user_id = verify_refresh_token(refresh_request.refresh_token)
        if not user_id:
            raise HTTPException(
                status_code=401,
                detail="Invalid refresh token",
                headers={"WWW-Authenticate": "Bearer"},
            )
        
        # Check if database service is available
        if db_service is None:
            raise HTTPException(
                status_code=503,
                detail="Database service not available",
                headers={"WWW-Authenticate": "Bearer"},
            )

        # Verify user still exists
        user = await db_service.get_user(int(user_id))
        if not user:
            raise HTTPException(
                status_code=404,
                detail="User not found",
            )
        
        # Create new access token
        token = create_access_token(str(user.id))
        
        logger.info("token_refreshed", user_id=user.id)
        
        return TokenResponse(
            access_token=token.access_token,
            token_type="bearer",
            expires_at=token.expires_at,
        )
    except HTTPException:
        raise
    except Exception as e:
        logger.error("token_refresh_failed", error=str(e))
        raise HTTPException(status_code=500, detail="Token refresh failed")


@router.post("/forgot-password", response_model=MessageResponse)
@limiter.limit("5/minute")
async def forgot_password(
    request: Request,
    forgot_request: ForgotPasswordRequest,
):
    """Send a password reset email to the user.
    
    Args:
        request: The FastAPI request object for rate limiting.
        forgot_request: The forgot password request.
        
    Returns:
        MessageResponse: Confirmation message.
    """
    try:
        # Sanitize email
        email = sanitize_email(forgot_request.email)
        
        # Check if database service is available
        if db_service is None:
            raise HTTPException(
                status_code=503,
                detail="Database service not available"
            )

        # Check if user exists (but don't reveal if they don't)
        user = await db_service.get_user_by_email(email)
        
        if user:
            # Generate reset token
            reset_token = create_password_reset_token(email)
            
            # In a real implementation, you would:
            # 1. Store the reset token in the database with expiration
            # 2. Send an email with the reset link
            logger.info("password_reset_requested", email=email)
        
        # Always return success to prevent email enumeration
        return MessageResponse(
            message="If an account with that email exists, a password reset link has been sent",
            success=True
        )
    except Exception as e:
        logger.error("forgot_password_failed", error=str(e))
        # Still return success to prevent information leakage
        return MessageResponse(
            message="If an account with that email exists, a password reset link has been sent",
            success=True
        )


@router.post("/reset-password", response_model=MessageResponse)
@limiter.limit("10/minute")
async def reset_password(
    request: Request,
    reset_request: ResetPasswordRequest,
):
    """Reset a user's password using a reset token.
    
    Args:
        request: The FastAPI request object for rate limiting.
        reset_request: The password reset request.
        
    Returns:
        MessageResponse: Confirmation message.
    """
    try:
        # Verify the reset token
        email = verify_password_reset_token(reset_request.reset_token)
        if not email:
            raise HTTPException(
                status_code=400,
                detail="Invalid or expired reset token"
            )
        
        # Check if database service is available
        if db_service is None:
            raise HTTPException(
                status_code=503,
                detail="Database service not available"
            )

        # Get user by email
        user = await db_service.get_user_by_email(email)
        if not user:
            raise HTTPException(
                status_code=404,
                detail="User not found"
            )
        
        # Update password
        new_password = reset_request.new_password.get_secret_value()
        hashed_password = User.hash_password(new_password)
        
        # In a real implementation, you would update the user's password in the database
        # await db_service.update_user_password(user.id, hashed_password)
        
        logger.info("password_reset_completed", user_id=user.id)
        
        return MessageResponse(
            message="Password has been reset successfully",
            success=True
        )
    except HTTPException:
        raise
    except ValueError as ve:
        logger.error("password_reset_validation_failed", error=str(ve))
        raise HTTPException(status_code=422, detail=str(ve))
    except Exception as e:
        logger.error("password_reset_failed", error=str(e))
        raise HTTPException(status_code=500, detail="Password reset failed")<|MERGE_RESOLUTION|>--- conflicted
+++ resolved
@@ -35,17 +35,8 @@
     UserCreate,
     UserResponse,
 )
-<<<<<<< HEAD
-# Firebase mode - PostgreSQL not needed
-try:
-    from app.services.database import DatabaseService
-except Exception:
-    DatabaseService = None
+from app.services.database import DatabaseService
 from app.utils.auth import (
-=======
-from app.services.database import DatabaseService
-from app.shared.utils.auth import (
->>>>>>> 39b19769
     create_access_token,
     create_password_reset_token,
     create_refresh_token,
@@ -53,7 +44,7 @@
     verify_refresh_token,
     verify_token,
 )
-from app.shared.utils.sanitization import (
+from app.utils.sanitization import (
     sanitize_email,
     sanitize_string,
     validate_password_strength,
@@ -61,12 +52,7 @@
 
 router = APIRouter()
 security = HTTPBearer()
-
-# Initialize database service - handle Firebase mode
-if DatabaseService is not None:
-    db_service = DatabaseService()
-else:
-    db_service = None
+db_service = DatabaseService()
 
 
 async def get_current_user(
@@ -97,13 +83,6 @@
             )
 
         # Verify user exists in database
-        if db_service is None:
-            raise HTTPException(
-                status_code=503,
-                detail="Database service not available",
-                headers={"WWW-Authenticate": "Bearer"},
-            )
-            
         user_id_int = int(user_id)
         user = await db_service.get_user(user_id_int)
         if user is None:
@@ -154,14 +133,6 @@
         # Sanitize session_id before using it
         session_id = sanitize_string(session_id)
 
-        # Check if database service is available
-        if db_service is None:
-            raise HTTPException(
-                status_code=503,
-                detail="Database service not available",
-                headers={"WWW-Authenticate": "Bearer"},
-            )
-
         # Verify session exists in database
         session = await db_service.get_session(session_id)
         if session is None:
@@ -201,13 +172,6 @@
         # Extract and validate password
         password = user_data.password.get_secret_value()
         validate_password_strength(password)
-
-        # Check if database service is available
-        if db_service is None:
-            raise HTTPException(
-                status_code=503,
-                detail="Database service not available"
-            )
 
         # Check if user exists
         if await db_service.get_user_by_email(sanitized_email):
@@ -266,14 +230,6 @@
                 detail="Unsupported grant type. Must be 'password'",
             )
 
-        # Check if database service is available
-        if db_service is None:
-            raise HTTPException(
-                status_code=503,
-                detail="Database service not available",
-                headers={"WWW-Authenticate": "Bearer"},
-            )
-
         user = await db_service.get_user_by_email(username)
         if not user or not user.verify_password(password):
             raise HTTPException(
@@ -306,13 +262,6 @@
     try:
         # Generate a unique session ID
         session_id = str(uuid.uuid4())
-
-        # Check if database service is available
-        if db_service is None:
-            raise HTTPException(
-                status_code=503,
-                detail="Database service not available"
-            )
 
         # Create session in database
         session = await db_service.create_session(session_id, user.id)
@@ -369,13 +318,6 @@
                 status_code=403, detail="Cannot modify other sessions"
             )
 
-        # Check if database service is available
-        if db_service is None:
-            raise HTTPException(
-                status_code=503,
-                detail="Database service not available"
-            )
-
         # Update the session name
         session = await db_service.update_session_name(
             sanitized_session_id, sanitized_name
@@ -421,13 +363,6 @@
                 status_code=403, detail="Cannot delete other sessions"
             )
 
-        # Check if database service is available
-        if db_service is None:
-            raise HTTPException(
-                status_code=503,
-                detail="Database service not available"
-            )
-
         # Delete the session
         await db_service.delete_session(sanitized_session_id)
 
@@ -457,13 +392,6 @@
         List[SessionResponse]: List of session IDs
     """
     try:
-        # Check if database service is available
-        if db_service is None:
-            raise HTTPException(
-                status_code=503,
-                detail="Database service not available"
-            )
-
         sessions = await db_service.get_user_sessions(user.id)
         return [
             SessionResponse(
@@ -539,14 +467,6 @@
                 headers={"WWW-Authenticate": "Bearer"},
             )
         
-        # Check if database service is available
-        if db_service is None:
-            raise HTTPException(
-                status_code=503,
-                detail="Database service not available",
-                headers={"WWW-Authenticate": "Bearer"},
-            )
-
         # Verify user still exists
         user = await db_service.get_user(int(user_id))
         if not user:
@@ -591,13 +511,6 @@
         # Sanitize email
         email = sanitize_email(forgot_request.email)
         
-        # Check if database service is available
-        if db_service is None:
-            raise HTTPException(
-                status_code=503,
-                detail="Database service not available"
-            )
-
         # Check if user exists (but don't reveal if they don't)
         user = await db_service.get_user_by_email(email)
         
@@ -648,13 +561,6 @@
                 detail="Invalid or expired reset token"
             )
         
-        # Check if database service is available
-        if db_service is None:
-            raise HTTPException(
-                status_code=503,
-                detail="Database service not available"
-            )
-
         # Get user by email
         user = await db_service.get_user_by_email(email)
         if not user:
