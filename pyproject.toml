--- conflicted
+++ resolved
@@ -5,28 +5,27 @@
 readme = "README.md"
 requires-python = ">=3.13"
 dependencies = [
-    "fastapi>=0.116.1",
+    "fastapi>=0.115.12",
     "passlib[bcrypt]>=1.7.4",
     "psycopg2-binary>=2.9.10",
     "pydantic[email]>=2.11.1",
-    "pydantic-settings>=2.10.1",
-    "python-dotenv>=1.1.1",
+    "pydantic-settings>=2.8.1",
+    "python-dotenv>=1.1.0",
     "python-jose[cryptography]>=3.4.0",
     "python-multipart>=0.0.20",
     "sqlmodel>=0.0.24",
-    "structlog>=25.4.0",
-    "supabase>=2.17.0",
-    "uvicorn>=0.35.0",
+    "structlog>=25.2.0",
+    "supabase>=2.15.0",
+    "uvicorn>=0.34.0",
     "bcrypt>=4.3.0",
     "slowapi>=0.1.9",
     "email-validator>=2.2.0",
-    "prometheus-client>=0.22.1",
-    "starlette-prometheus>=0.10.0",
-    "asgiref>=3.9.1",
-    "duckduckgo-search>=8.1.1",
+    "prometheus-client>=0.19.0",
+    "starlette-prometheus>=0.7.0",
+    "asgiref>=3.8.1",
+    "duckduckgo-search>=3.9.0",
     "tqdm>=4.67.1",
     "colorama>=0.4.6",
-<<<<<<< HEAD
     "agno>=1.7.2",
     "openai>=1.70.0",
     "anthropic>=0.40.0",
@@ -42,41 +41,10 @@
     "langchain-community>=0.0.20",
     "alembic>=1.13.0",
     "psutil>=5.9.0",
-    "firebase-admin>=6.4.0",
-    "google-cloud-firestore>=2.14.0",
-    "google-cloud-storage>=2.10.0",
-    "google-cloud-logging>=3.8.0",
-    "qdrant-client>=1.7.0",
-=======
-    "agno>=1.7.6",
-    "openai>=1.98.0",
-    "anthropic>=0.60.0",
-    "multidict>=6.6.3",
-    "elasticsearch>=8.19.0,<9.0.0",
-    "sentence-transformers>=5.0.0",
-    "langchain>=0.3.27",
-    "langchain-elasticsearch>=0.3.2",
-    "pypdf>=5.9.0",
-    "python-docx>=1.2.0",
-    "beautifulsoup4>=4.13.4",
-    "tiktoken>=0.9.0",
-    "langchain-community>=0.3.27",
-    "alembic>=1.16.4",
-    "psutil>=7.0.0",
-    "langfuse>=2.56.0",
->>>>>>> 39b19769
 ]
 
 [project.optional-dependencies]
-dev = [
-    "black>=24.0.0",
-    "isort>=5.13.0",
-    "flake8>=7.0.0",
-    "ruff>=0.8.0",
-    "djlint>=1.36.4",
-    "mypy>=1.13.0",
-    "pre-commit>=4.0.0",
-]
+dev = ["black", "isort", "flake8", "ruff", "djlint==1.36.4"]
 
 [build-system]
 requires = ["hatchling"]
@@ -87,12 +55,9 @@
 
 [tool.uv]
 dev-dependencies = [
-    "pytest>=8.4.1",
-    "pytest-asyncio>=1.1.0",
-    "httpx>=0.28.1",
-    "black>=24.0.0",
-    "ruff>=0.8.0",
-    "isort>=5.13.0",
+    "pytest>=7.0.0",
+    "pytest-asyncio>=0.21.0",
+    "httpx>=0.24.0",
 ]
 
 [dependency-groups]
@@ -100,23 +65,7 @@
 
 
 [tool.pytest.ini_options]
-markers = [
-    "slow: marks tests as slow (deselect with '-m \"not slow\"')",
-    "integration: marks tests as integration tests",
-    "unit: marks tests as unit tests",
-    "e2e: marks tests as end-to-end tests",
-]
-addopts = [
-    "-v",
-    "--tb=short",
-    "--strict-markers",
-    "--disable-warnings",
-]
-filterwarnings = [
-    "ignore::DeprecationWarning",
-    "ignore::PendingDeprecationWarning",
-    "ignore::UserWarning",
-]
+markers = ["slow: marks tests as slow (deselect with '-m \"not slow\"')"]
 python_files = ["test_*.py", "*_test.py", "tests.py"]
 
 [tool.black]
